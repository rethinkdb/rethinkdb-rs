--- conflicted
+++ resolved
@@ -68,7 +68,8 @@
 
     rethindb --cluster-tls-key key.pem --cluster-tls-cert cert.pem --cluster-tls-ca cert.pem
 
-<<<<<<< HEAD
+Note that in the last case, you're required to provide a CA certificate as well. This is a certificate used to sign other certificates. In this case, we're using the same certificate for both, but we could sign our `cert.pem` with a different CA certificate and specify both of them. Servers can only connect to the cluster if the certificates specified by their `cluster-tls-cert` value are signed by the CA certificate specified by `cluster-tls-ca`.
+
 # The admin account #
 
 All RethinkDB servers have an `admin` account with full access to the cluster, and by default this account has no password. (For full details on this topic, read [Permissions and user accounts][pa].) One of the first things you should do to secure a cluster is to assign a password to `admin`. You can do this when the first server starts up by using the `--initial-password` [command line option][cli], or by updating the `admin` record with a new password in the user [system table][st].
@@ -85,26 +86,16 @@
 
     rethinkdb --initial-password auto --join cluster
 
-# Securing the web interface #
-
-The web UI always effectively runs as the `admin` user, including queries in the Data Explorer. Therefore, it's important to secure this port so it can't be accessed by an unauthorized remote machine.
-
-You can bind the web UI port to a specific IP address using the `--bind-http` [command line option][cli]; to bind it to the local machine, simply bind it to `localhost`:
-=======
-Note that in the last case, you're required to provide a CA certificate as well. This is a certificate used to sign other certificates. In this case, we're using the same certificate for both, but we could sign our `cert.pem` with a different CA certificate and specify both of them. Servers can only connect to the cluster if the certificates specified by their `cluster-tls-cert` value are signed by the CA certificate specified by `cluster-tls-ca`.
-
-[cfg]: /docs/config-file/
-[cli]: /docs/cli-options/
-
 # Binding the web interface port #
 
 Binding the web interface port can prevent it from being accessed
 directly from a remote machine. You can bind it to a specific IP address using the `--bind-http` [command line option][cli]; the most secure method is to bind it to the local machine (`localhost`) and then connect via a proxy.
->>>>>>> dd8e4a57
 
     rethinkdb --bind-http localhost
 
 (You can also specify `bind-http=` in the [configuration file][cfg].)
+
+[cfg]: /docs/config-file/
 
 Now, use one of the following two methods to enable secure access.
 
