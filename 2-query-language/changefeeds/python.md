--- conflicted
+++ resolved
@@ -26,8 +26,8 @@
 ```
 
 The `changes` command returns a cursor (like the `table` or `filter` commands do). You can iterate through its contents using ReQL. Unlike other cursors, the output of `changes` is infinite: the cursor will block until more elements are available. Every time you make a change to the table or document the `changes` feed is monitoring, a new object will be returned to the cursor. For example, if you insert a user `{id: 1, name: Slava, age: 31}` into the `users` table, RethinkDB will post this document to changefeeds subscribed to `users`:
+```py
 
-```py
 {
   'old_val': None,
   'new_val': { 'id': 1, 'name': 'Slava', 'age': 31 }
@@ -35,8 +35,8 @@
 ```
 
 Here `old_val` is the old version of the document, and `new_val` is a new version of the document. On an `insert`, `old_val` will be `null`; on a `delete`, `new_val` will be `null`. On an `update`, both  `old_val` and `new_val` are present.
+# Point (single document) changefeeds #
 
-# Point (single document) changefeeds #
 
 The output format of a point changefeed is identical to a table changefeed, with the exception that the point changefeed stream will start with the initial value of the document: a notification with the `new_val` field, but no `old_val` field.
 
@@ -55,10 +55,7 @@
 * [map](/api/python/map)
 * [pluck](/api/python/pluck)
 * [between](/api/python/between)
-<<<<<<< HEAD
-=======
 * [union](/api/python/union)
->>>>>>> 4bbcb9f4
 * [min](/api/python/min) (returns an initial value)
 * [max](/api/python/max) (returns an initial value)
 * [order_by](/api/python/order_by).[limit](/api/python/limit) (returns an initial value)
