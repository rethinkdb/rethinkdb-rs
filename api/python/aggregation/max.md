---
layout: api-command
language: Python
permalink: api/python/max/
command: max
related_commands:
    map: map/
    reduce: reduce/
    count: count/
    sum: sum/
    avg: avg/
    min: min/
    group: group/
---

# Command syntax #

{% apibody %}
<<<<<<< HEAD
sequence.max(field_or_function) &rarr; element
=======
sequence.max(field | function) &rarr; element
>>>>>>> 863afe56
sequence.max(index=<indexname>) &rarr; element
{% endapibody %}

# Description #

Finds the maximum element of a sequence. The `max` command can be called with:

* a **field name**, to return the element of the sequence with the largest value in that field;
* an **index** (the primary key or a secondary index), to return the element of the sequence with the largest value in that index;
* a **function**, to apply the function to every element within the sequence and return the element which returns the largest value from the function, ignoring any elements where the function produces a non-existence error.

For more information on RethinkDB's sorting order, read the section in [ReQL data types](/docs/data-types/#sorting-order).

Calling `max` on an empty sequence will throw a non-existence error; this can be handled using the [default](/api/python/default/) command.

__Example:__ Return the maximum value in the list `[3, 5, 7]`.

```py
r.expr([3, 5, 7]).max().run(conn)
```

__Example:__ Return the user who has scored the most points.

```py
r.table('users').max('points').run(conn)
```

__Example:__ The same as above, but using a secondary index on the `points` field.

```py
r.table('users').max(index='points').run(conn)
```

__Example:__ Return the user who has scored the most points, adding in bonus points from a separate field using a function.

```py
r.table('users').max(lambda user:
    user['points'] + user['bonus_points']
).run(conn)
```

__Example:__ Return the highest number of points any user has ever scored. This returns the value of that `points` field, not a document.

```py
r.table('users').max('points')['points'].run(conn)
```

__Example:__ Return the user who has scored the most points, but add a default `None` return value to prevent an error if no user has ever scored points.

```py
r.table('users').max('points').default(None).run(conn)
```<|MERGE_RESOLUTION|>--- conflicted
+++ resolved
@@ -16,11 +16,7 @@
 # Command syntax #
 
 {% apibody %}
-<<<<<<< HEAD
-sequence.max(field_or_function) &rarr; element
-=======
 sequence.max(field | function) &rarr; element
->>>>>>> 863afe56
 sequence.max(index=<indexname>) &rarr; element
 {% endapibody %}
 
