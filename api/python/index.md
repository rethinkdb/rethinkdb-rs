---
layout: api
title: "ReQL command reference"
active: api
no_footer: true
permalink: api/python/
language: Python
---

{% apisection Accessing ReQL%}
All ReQL queries begin from the top-level module.

## [r](r/) ##

{% apibody %}
r &rarr; r
{% endapibody %}

The top-level ReQL namespace.

__Example:__ Set up your top-level namespace.

```py
import rethinkdb as r
```

## [connect](connect/) ##

{% apibody %}
r.connect(host="localhost", port=28015, db="test", auth_key="", timeout=20)
    &rarr; connection
r.connect(host) &rarr; connection
{% endapibody %}

Create a new connection to the database server. The keyword arguments are:

- `host`: host of the RethinkDB instance. The default value is `localhost`.
- `port`: the driver port, by default `28015`.
- `db`: the database used if not explicitly specified in a query, by default `test`.
- `auth_key`: the authentification key, by default the empty string.
- `timeout`: timeout period for the connection to be opened, by default `20` (seconds).

<<<<<<< HEAD
If the connection cannot be established, a `RqlDriverError` exception
will be thrown.

__Example:__ Opens a connection using the default host and port but
specifying the default database.

```py
conn = r.connect(db='marvel')
=======

Create a new connection to the database server.

__Example:__ Opens a new connection to the database.

```py
conn = r.connect(host="localhost", port="28015", db="marvel",
    auth_key="hunter2")
>>>>>>> f1f7b136
```

[Read more about this command &rarr;](connect/)


## [repl](repl/) ##

{% apibody %}
conn.repl()
{% endapibody %}

Set the default connection to make REPL use easier. Allows calling
`.run()` on queries without specifying a connection.

Connection objects are not thread-safe and REPL connections should not
be used in multi-threaded environments.

__Example:__ Set the default connection for the REPL, then call
`run()` without specifying the connection.

```py
r.connect(db='marvel').repl()
r.table('heroes').run()
```

## [close](close/) ##

{% apibody %}
conn.close(noreply_wait=True)
{% endapibody %}

Close an open connection. Closing a connection waits until all
outstanding requests have finished and then frees any open resources
associated with the connection.  If `noreply_wait` is set to `false`,
all outstanding requests are canceled immediately.

Closing a connection cancels all outstanding requests and frees the
memory associated with any open cursors.

__Example:__ Close an open connection, waiting for noreply writes to finish.

```py
conn.close()
```

__Example:__ Close an open connection immediately.

```py
conn.close(noreply_wait=False)
```

## [reconnect](reconnect/) ##

{% apibody %}
conn.reconnect(noreply_wait=True)
{% endapibody %}

Close and reopen a connection. Closing a connection waits until all
outstanding requests have finished.  If `noreply_wait` is set to
`false`, all outstanding requests are canceled immediately.

__Example:__ Cancel outstanding requests/queries that are no longer needed.

```py
conn.reconnect(noreply_wait=False)
```

## [use](use/) ##

{% apibody %}
conn.use(db_name)
{% endapibody %}

Change the default database on this connection.

__Example:__ Change the default database so that we don't need to
specify the database when referencing a table.

```py
conn.use('marvel')
r.table('heroes').run(conn) # refers to r.db('marvel').table('heroes')
```

## [run](run/) ##

{% apibody %}
query.run(conn, use_outdated=False, time_format='native', profile=False) &rarr; cursor
query.run(conn, use_outdated=False, time_format='native', profile=False) &rarr; object
{% endapibody %}

Run a query on a connection, returning either a single JSON result or
a cursor, depending on the query.

__Example:__ Run a query on the connection `conn` and print out every
row in the result.

```py
for doc in r.table('marvel').run(conn):
    print doc
```

[Read more about this command &rarr;](run/)

## [noreply_wait](noreply_wait/) ##

{% apibody %}
conn.noreply_wait()
{% endapibody %}

`noreply_wait` ensures that previous queries with the `noreply` flag have been processed
by the server. Note that this guarantee only applies to queries run on the given connection.

__Example:__ We have previously run queries with the `noreply` argument set to `True`. Now
wait until the server has processed them.

```py
conn.noreply_wait()
```


{% endapisection %}



{% apisection Manipulating databases%}

## [db_create](db_create/) ##

{% apibody %}
r.db_create(db_name) &rarr; object
{% endapibody %}

Create a database. A RethinkDB database is a collection of tables, similar to
relational databases.

If successful, the operation returns an object: `{"created": 1}`. If a database with the
same name already exists the operation throws `RqlRuntimeError`.
Note: that you can only use alphanumeric characters and underscores for the database name.

__Example:__ Create a database named 'superheroes'.

```py
r.db_create('superheroes').run(conn)
```


## [db_drop](db_drop/) ##

{% apibody %}
r.db_drop(db_name) &rarr; object
{% endapibody %}

Drop a database. The database, all its tables, and corresponding data will be deleted.

If successful, the operation returns the object `{"dropped": 1}`. If the specified database
doesn't exist a `RqlRuntimeError` is thrown.

__Example:__ Drop a database named 'superheroes'.

```py
r.db_drop('superheroes').run(conn)
```


## [db_list](db_list/) ##

{% apibody %}
r.db_list() &rarr; array
{% endapibody %}

List all database names in the system. The result is a list of strings.

__Example:__ List all databases.

```py
r.db_list().run(conn)
```

{% endapisection %}




{% apisection Manipulating tables%}
## [table_create](table_create/) ##

{% apibody %}
db.table_create(table_name[, options]) &rarr; object
{% endapibody %}

Create a table. A RethinkDB table is a collection of JSON documents.

If successful, the operation returns an object: `{created: 1}`. If a table with the same
name already exists, the operation throws `RqlRuntimeError`.
Note: that you can only use alphanumeric characters and underscores for the table name.

When creating a table you can specify the following options:

- `primary_key`: the name of the primary key. The default primary key is id;
- `durability`: if set to `soft`, this enables _soft durability_ on this table:
writes will be acknowledged by the server immediately and flushed to disk in the
background. Default is `hard` (acknowledgement of writes happens after data has been
written to disk);
- `cache_size`: set the cache size (in bytes) to be used by the table. The
default is 1073741824 (1024MB);
- `datacenter`: the name of the datacenter this table should be assigned to.


__Example:__ Create a table named 'dc_universe' with the default settings.

```py
r.db('test').table_create('dc_universe').run(conn)
```

[Read more about this command &rarr;](table_create/)

## [table_drop](table_drop/) ##

{% apibody %}
db.table_drop(table_name) &rarr; object
{% endapibody %}

Drop a table. The table and all its data will be deleted.

If succesful, the operation returns an object: {"dropped": 1}. If the specified table
doesn't exist a `RqlRuntimeError` is thrown.

__Example:__ Drop a table named 'dc_universe'.

```py
r.db('test').table_drop('dc_universe').run(conn)
```


## [table_list](table_list/) ##

{% apibody %}
db.table_list() &rarr; array
{% endapibody %}

List all table names in a database. The result is a list of strings.

__Example:__ List all tables of the 'test' database.

```py
r.db('test').table_list().run(conn)

```


## [index_create](index_create/) ##

{% apibody %}
table.index_create(index_name[, index_function]) &rarr; object
{% endapibody %}

Create a new secondary index on this table.

__Example:__ To efficiently query our heros by code name we have to create a secondary
index.

```py
r.table('dc').index_create('code_name').run(conn)
```

[Read more about this command &rarr;](index_create/)


## [index_drop](index_drop/) ##

{% apibody %}
table.index_drop(index_name) &rarr; object
{% endapibody %}

Delete a previously created secondary index of this table.

__Example:__ Drop a secondary index named 'code_name'.

```py
r.table('dc').index_drop('code_name').run(conn)
```


## [index_list](index_list/) ##

{% apibody %}
table.index_list() &rarr; array
{% endapibody %}

List all the secondary indexes of this table.

__Example:__ List the available secondary indexes for this table.

```py
r.table('marvel').index_list().run(conn)
```

## [index_status](index_status/) ##

{% apibody %}
table.index_status([, index...]) &rarr; array
{% endapibody %}

Get the status of the specified indexes on this table, or the status
of all indexes on this table if no indexes are specified.

__Example:__ Get the status of all the indexes on `test`:

```js
r.table('test').index_status().run(conn)
```

__Example:__ Get the status of the `timestamp` index:

```js
r.table('test').index_status('timestamp').run(conn)
```

## [index_wait](index_wait/) ##

{% apibody %}
table.index_wait([, index...]) &rarr; array
{% endapibody %}

Wait for the specified indexes on this table to be ready, or for all
indexes on this table to be ready if no indexes are specified.

__Example:__ Wait for all indexes on the table `test` to be ready:

```js
r.table('test').index_wait().run(conn)
```

__Example:__ Wait for the index `timestamp` to be ready:

```js
r.table('test').index_wait('timestamp').run(conn)
```

{% endapisection %}


{% apisection Writing data%}

## [insert](insert/) ##

{% apibody %}
table.insert(json | [json]
    [, durability='soft', return_vals=True, upsert=True])
        &rarr; object
{% endapibody %}

Insert JSON documents into a table. Accepts a single JSON document or an array of
documents.

Insert returns an object that contains the following attributes:

- `inserted`: the number of documents that were succesfully inserted
- `replaced`: the number of documents that were updated when upsert is used
- `unchanged`: the number of documents that would have been modified, except that the
new value was the same as the old value when doing an upsert
- `errors`: the number of errors encountered while inserting; if errors where
encountered while inserting, `first_error` contains the text of the first error
- `generated_keys`: a list of generated primary key values
- `deleted` and `skipped`: 0 for an insert operation.

__Example:__ Insert a row into a table named 'marvel'.

```py
r.table('marvel').insert(
    { 'superhero': 'Iron Man', 'superpower':'Arc Reactor' }).run(conn)
```

[Read more about this command &rarr;](insert/)

## [update](update/) ##

{% apibody %}
table.update(json | expr[, durability='soft', return_vals=true])
    &rarr; object
selection.update(json | expr[, durability='soft', return_vals=true])
    &rarr; object
singleSelection.update(json | expr[, durability='soft', return_vals=true])
    &rarr; object
{% endapibody %}

Update JSON documents in a table. Accepts a JSON document, a ReQL expression, or a
combination of the two. You can pass options like `returnVals` that will return the old
and new values of the row you have modified.

Update returns an object that contains the following attributes:

- `replaced`: the number of documents that were updated
- `unchanged`: the number of documents that would have been modified except the new
value was the same as the old value;
- `skipped`: the number of documents that were left unmodified because there was nothing
to do: either the row didn't exist or the new value is `None`;
- `errors`: the number of errors encountered while performing the update; if errors
occured, first_error contains the text of the first error;
- `deleted` and `inserted`: 0 for an update operation.

__Example:__ Update Superman's age to 30. If attribute 'age' doesn't exist, adds it to
the document.

```py
r.table('marvel').get('superman').update({ 'age': 30 }).run(conn)
```

[Read more about this command &rarr;](update/)

## [replace](replace/) ##

{% apibody %}
table.replace(json | expr[, durability='soft', return_vals=true])
    &rarr; object
selection.replace(json | expr[, durability='soft', return_vals=true])
    &rarr; object
singleSelection.replace(json | expr[, durability='soft', return_vals=true])
    &rarr; object
{% endapibody %}

Replace documents in a table. Accepts a JSON document or a ReQL expression, and replaces
the original document with the new one. The new document must have the same primary key
as the original document. The optional argument durability with value 'hard' or 'soft'
will override the table or query's default durability setting. The optional argument
`return_vals` will return the old and new values of the row you're modifying when set to
true (only valid for single-row replacements). The optional argument `non_atomic` lets you
permit non-atomic updates.

Replace returns an object that contains the following attributes:

- `replaced`: the number of documents that were replaced
- `unchanged`: the number of documents that would have been modified, except that the
new value was the same as the old value
- `inserted`: the number of new documents added. You can have new documents inserted if
you do a point-replace on a key that isn't in the table or you do a replace on a
selection and one of the documents you are replacing has been deleted
- `deleted`: the number of deleted documents when doing a replace with `None` 
- `errors`: the number of errors encountered while performing the replace; if errors
occurred performing the replace, first_error contains the text of the first error encountered
- `skipped`: 0 for a replace operation


__Example:__ Remove all existing attributes from Superman's document, and add an attribute 'age'.

```py
r.table('marvel').get('superman').replace({ 'id': 'superman', 'age': 30 }).run(conn)
```

[Read more about this command &rarr;](replace/)

## [delete](delete/) ##

{% apibody %}
table.delete([durability='soft', return_vals=true])
    &rarr; object
selection.delete([durability='soft', return_vals=true])
    &rarr; object
singleSelection.delete([durability='soft', return_vals=true])
    &rarr; object
{% endapibody %}

Delete one or more documents from a table. The optional argument return_vals will return
the old value of the row you're deleting when set to true (only valid for single-row
deletes). The optional argument durability with value 'hard' or 'soft' will override the
table or query's default durability setting.

Delete returns an object that contains the following attributes:

- `deleted`: the number of documents that were deleted
- `skipped`: the number of documents from the selection that were left unmodified because
there was nothing to do. For example, if you delete a row that has already been deleted,
that row will be skipped
- `errors`: the number of errors encountered while deleting
if errors occured, first_error contains the text of the first error
- `inserted`, `replaced`, and `unchanged`: all 0 for a delete operation.


__Example:__ Delete superman from the database.

```py
r.table('marvel').get('superman').delete().run(conn)
```

[Read more about this command &rarr;](delete/)

## [sync](sync/) ##

{% apibody %}
table.sync()
    &rarr; object
{% endapibody %}

`sync` ensures that writes on a given table are written to permanent storage. Queries
that specify soft durability (`durability='soft'`) do not give such guarantees, so
`sync` can be used to ensure the state of these queries. A call to `sync` does not return
until all previous writes to the table are persisted.


__Example:__ After having updated multiple heroes with soft durability, we now want to wait
until these changes are persisted.

```py
r.table('marvel').sync().run(conn)
```

{% endapisection %}


{% apisection Selecting data%}

## [db](db/) ##

{% apibody %}
r.db(db_name) &rarr; db
{% endapibody %}

Reference a database.

__Example:__ Before we can query a table we have to select the correct database.

```py
r.db('heroes').table('marvel').run(conn)
```


## [table](table/) ##

{% apibody %}
db.table(name[, use_outdated=False]) &rarr; table
{% endapibody %}

Select all documents in a table. This command can be chained with other commands to do
further processing on the data.

__Example:__ Return all documents in the table 'marvel' of the default database.

```py
r.table('marvel').run(conn)
```

[Read more about this command &rarr;](table/)

## [get](get/) ##

{% apibody %}
table.get(key) &rarr; singleRowSelection
{% endapibody %}

Get a document by primary key.

__Example:__ Find a document with the primary key 'superman'.

```py
r.table('marvel').get('superman').run(conn)
```


## [get_all](get_all/)##

{% apibody %}
table.get_all(key1[, key2...], [, index='id']) &rarr; selection
{% endapibody %}

Get all documents where the given value matches the value of the requested index.

__Example:__ Secondary index keys are not guaranteed to be unique so we cannot query via
"get" when using a secondary index.

```py
r.table('marvel').get_all('man_of_steel', index='code_name').run(conn)
```

[Read more about this command &rarr;](get_all/)


## [between](between/) ##

{% apibody %}
table.between(lower_key, upper_key
    [, index='id', left_bound='closed', right_bound='open'])
        &rarr; selection
{% endapibody %}

Get all documents between two keys. Accepts three optional arguments: `index`,
`left_bound`, and `right_bound`. If `index` is set to the name of a secondary index,
`between` will return all documents where that index's value is in the specified range
(it uses the primary key by default). `left_bound` or `right_bound` may be set to `open`
or `closed` to indicate whether or not to include that endpoint of the range (by default,
`left_bound` is closed and `right_bound` is open).

__Example:__ Find all users with primary key >= 10 and < 20 (a normal half-open interval).

```py
r.table('marvel').between(10, 20).run(conn)
```

[Read more about this command &rarr;](between/)

## [filter](filter/) ##

{% apibody %}
sequence.filter(predicate, default=False) &rarr; selection
stream.filter(predicate, default=False) &rarr; stream
array.filter(predicate, default=False) &rarr; array
{% endapibody %}

Get all the documents for which the given predicate is true.

`filter` can be called on a sequence, selection, or a field containing an array of
elements. The return type is the same as the type on which the function was called on.

The body of every filter is wrapped in an implicit `.default(False)`, which means that
if a non-existence errors is thrown (when you try to access a field that does not exist
in a document), RethinkDB will just ignore the document.
The `default` value can be changed by passing the named argument `default`.
Setting this optional argument to `r.error()` will cause any non-existence errors to
return a `RqlRuntimeError`.


__Example:__ Get all the users that are 30 years old.

```py
r.table('users').filter({"age": 30}).run(conn)
```

[Read more about this command &rarr;](filter/)


{% endapisection %}


{% apisection Joins%}
These commands allow the combination of multiple sequences into a single sequence

## [inner_join](inner_join/) ##

{% apibody %}
sequence.inner_join(other_sequence, predicate) &rarr; stream
array.inner_join(other_sequence, predicate) &rarr; array
{% endapibody %}

Returns the inner product of two sequences (e.g. a table, a filter result) filtered by
the predicate. The query compares each row of the left sequence with each row of the
right sequence to find all pairs of rows which satisfy the predicate. When the predicate
is satisfied, each matched pair of rows of both sequences are combined into a result row.

__Example:__ Construct a sequence of documents containing all cross-universe matchups where a marvel hero would lose.

```py
r.table('marvel').inner_join(r.table('dc'), lambda marvelRow, dcRow:
    marvelRow['strength'] < dcRow['strength']).run(conn)
```


## [outer_join](outer_join/) ##

{% apibody %}
sequence.outer_join(other_sequence, predicate) &rarr; stream
array.outer_join(other_sequence, predicate) &rarr; array
{% endapibody %}

Computes a left outer join by retaining each row in the left table even if no match was
found in the right table.

__Example:__ Construct a sequence of documents containing all cross-universe matchups
where a marvel hero would lose, but keep marvel heroes who would never lose a matchup in
the sequence.

```py
r.table('marvel').outer_join(r.table('dc'),
  lambda marvelRow, dcRow: marvelRow['strength'] < dcRow['strength']).run(conn)
```


## [eq_join](eq_join/) ##

{% apibody %}
sequence.eq_join(left_attr, other_table[, index='id']) &rarr; stream
array.eq_join(left_attr, other_table[, index='id']) &rarr; array
{% endapibody %}

An efficient join that looks up elements in the right table by primary key.

__Example:__ Let our heroes join forces to battle evil!

```py
r.table('marvel').eq_join('main_dc_collaborator', r.table('dc')).run(conn)
```

[Read more about this command &rarr;](eq_join/)


## [zip](zip/) ##

{% apibody %}
stream.zip() &rarr; stream
array.zip() &rarr; array
{% endapibody %}

Used to 'zip' up the result of a join by merging the 'right' fields into 'left' fields of each member of the sequence.

__Example:__ 'zips up' the sequence by merging the left and right fields produced by a join.

```
r.table('marvel').eq_join('main_dc_collaborator', r.table('dc')).zip().run(conn)
```



{% endapisection %}

{% apisection Transformations%}
These commands are used to transform data in a sequence.

## [map](map/) ##

{% apibody %}
sequence.map(mapping_function) &rarr; stream
array.map(mapping_function) &rarr; array
{% endapibody %}

Transform each element of the sequence by applying the given mapping function.

__Example:__ Construct a sequence of hero power ratings.

```py
r.table('marvel').map(lambda hero:
    hero['combatPower'] + hero['compassionPower'] * 2
).run(conn)
```


## [with_fields](with_fields/) ##

{% apibody %}
sequence.with_selectors([selector1, selector2...]) &rarr; stream
array.with_selectors([selector1, selector2...]) &rarr; array
{% endapibody %}

Takes a sequence of objects and a list of fields. If any objects in the sequence don't
have all of the specified fields, they're dropped from the sequence. The remaining
objects have the specified fields plucked out. (This is identical to `has_fields`
followed by `pluck` on a sequence.)

__Example:__ Get a list of heroes and their nemeses, excluding any heroes that lack one.

```py
r.table('marvel').with_fields('id', 'nemesis')
```

[Read more about this command &rarr;](with_fields/)


## [concat_map](concat_map/) ##

{% apibody %}
sequence.concat_map(mapping_function) &rarr; stream
array.concat_map(mapping_function) &rarr; array
{% endapibody %}

Flattens a sequence of arrays returned by the mappingFunction into a single sequence.

__Example:__ Construct a sequence of all monsters defeated by Marvel heroes. Here the field
'defeatedMonsters' is a list that is concatenated to the sequence.

```py
r.table('marvel').concat_map(lambda hero: hero['defeatedMonsters']).run(conn)
```


## [order_by](order_by/) ##

{% apibody %}
sequence.order_by(key1, [key2...]) &rarr; stream
array.order_by(key1, [key2...]) &rarr; array
{% endapibody %}

Sort the sequence by document values of the given key(s). `orderBy` defaults to ascending
ordering. To explicitly specify the ordering, wrap the attribute with either `r.asc` or
`r.desc`.

__Example:__ Order our heroes by a series of performance metrics.

```py
r.table('marvel').order_by('enemies_vanquished', 'damsels_saved').run(conn)
```

[Read more about this command &rarr;](order_by/)


## [skip](skip/) ##

{% apibody %}
sequence.skip(n) &rarr; stream
array.skip(n) &rarr; array
{% endapibody %}

Skip a number of elements from the head of the sequence.

__Example:__ Here in conjunction with `order_by` we choose to ignore the most successful heroes.

```py
r.table('marvel').order_by('successMetric').skip(10).run(conn)
```


## [limit](limit/) ##

{% apibody %}
sequence.limit(n) &rarr; stream
array.limit(n) &rarr; array
{% endapibody %}


End the sequence after the given number of elements.

__Example:__ Only so many can fit in our Pantheon of heroes.

```py
r.table('marvel').order_by('belovedness').limit(10).run(conn)
```

## [\[\]](slice/) ##

{% apibody %}
sequence[start_index[, end_index]] &rarr; stream
array[start_index[, end_index]] &rarr; array
{% endapibody %}

Trim the sequence to within the bounds provided.

__Example:__ For this fight, we need heroes with a good mix of strength and agility.

```py
r.table('marvel').order_by('strength')[5:10].run(conn)
```

## [\[\]](nth/) ##

{% apibody %}
sequence.nth(index) &rarr; object
{% endapibody %}

Get the nth element of a sequence.

__Example:__ Select the second element in the array.

```py
r.expr([1,2,3])[1].run(conn)
```


## [indexes_of](indexes_of/) ##

{% apibody %}
sequence.indexes_of(datum | predicate) &rarr; array
{% endapibody %}

Get the indexes of an element in a sequence. If the argument is a predicate, get the indexes of all elements matching it.

__Example:__ Find the position of the letter 'c'.

```py
r.expr(['a','b','c']).indexes_of('c').run(conn)
```

[Read more about this command &rarr;](indexes_of/)


## [is_empty](is_empty/) ##

{% apibody %}
sequence.is_empty() &rarr; bool
{% endapibody %}

Test if a sequence is empty.

__Example:__ Are there any documents in the marvel table?

```py
r.table('marvel').is_empty().run(conn)
```

## [union](union/) ##

{% apibody %}
sequence.union(sequence) &rarr; array
{% endapibody %}

Concatenate two sequences.

__Example:__ Construct a stream of all heroes.

```py
r.table('marvel').union(r.table('dc')).run(conn)
```


## [sample](sample/) ##

{% apibody %}
sequence.sample(number) &rarr; selection
stream.sample(number) &rarr; array
array.sample(number) &rarr; array
{% endapibody %}

Select a given number of elements from a sequence with uniform random distribution. Selection is done without replacement.

__Example:__ Select 3 random heroes.

```py
r.table('marvel').sample(3).run(conn)
```


{% endapisection %}


{% apisection Aggregation%}
These commands are used to compute smaller values from large sequences.

## [reduce](reduce/) ##

{% apibody %}
sequence.reduce(reduction_function[, base]) &rarr; value
{% endapibody %}

Produce a single value from a sequence through repeated application of a reduction
function.

The reduce function gets invoked repeatedly not only for the input values but also for
results of previous reduce invocations. The type and format of the object that is passed
in to reduce must be the same with the one returned from reduce.

__Example:__ How many enemies have our heroes defeated?

```py
r.table('marvel').map(r.row['monstersKilled']).reduce(
    lambda acc, val: acc + val, 0).run(conn)
```


## [count](count/) ##

{% apibody %}
sequence.count([filter]) &rarr; number
{% endapibody %}

Count the number of elements in the sequence. With a single argument, count the number
of elements equal to it. If the argument is a function, it is equivalent to calling
filter before count.

__Example:__ Just how many super heroes are there?

```py
(r.table('marvel').count() + r.table('dc').count()).run(conn)
```

[Read more about this command &rarr;](count/)


## [distinct](distinct/) ##

{% apibody %}
sequence.distinct() &rarr; array
{% endapibody %}

Remove duplicate elements from the sequence.

__Example:__ Which unique villains have been vanquished by marvel heroes?

```py
r.table('marvel').concat_map(lambda hero: hero['villainList']).distinct().run(conn)
```


## [grouped\_map\_reduce](grouped_map_reduce/) ##

{% apibody %}
sequence.grouped_map_reduce(grouping, mapping, reduction, base)
    &rarr; value
{% endapibody %}

Partition the sequence into groups based on the `grouping` function. The elements of each
group are then mapped using the `mapping` function and reduced using the `reduction`
function.

`grouped_map_reduce` is a generalized form of group by.

__Example:__ It's only fair that heroes be compared against their weight class.

```py
r.table('marvel').grouped_map_reduce(
    lambda hero: hero['weightClass'],  # grouping
    lambda hero: hero.pluck('name', 'strength'),  # mapping
    lambda acc, hero: r.branch(acc['strength'] < hero['strength'], hero, acc),
    {'name':'none', 'strength':0}  # base
).run(conn)
```


## [group_by](group_by/) ##

{% apibody %}
sequence.group_by(selector1[, selector2...], reduction_object)
    &rarr; array
{% endapibody %}

Groups elements by the values of the given attributes and then applies the given
reduction. Though similar to `groupedMapReduce`, `groupBy` takes a standardized object
for specifying the reduction. Can be used with a number of predefined common reductions.

__Example:__ Using a predefined reduction we can easily find the average strength of members of each weight class.

```py
r.table('marvel').group_by('weightClass', r.avg('strength')).run(conn)
```

[Read more about this command &rarr;](group_by/)


## [contains](contains/) ##

{% apibody %}
sequence.contains(value1[, value2...]) &rarr; bool
{% endapibody %}

Returns whether or not a sequence contains all the specified values, or if functions are
provided instead, returns whether or not a sequence contains values matching all the
specified functions.

__Example:__ Has Iron Man ever fought Superman?

```py
r.table('marvel').get('ironman')['opponents'].contains('superman').run(conn)
```

[Read more about this command &rarr;](contains/)


{% endapisection %}


{% apisection Aggregators%}
These standard aggregator objects are to be used in conjunction with groupBy.

## [count](count-aggregator/) ##

{% apibody %}
r.count
{% endapibody %}

Count the total size of the group.

__Example:__ Just how many heroes do we have at each strength level?

```py
r.table('marvel').group_by('strength', r.count).run(conn)
```


## [sum](sum/) ##

{% apibody %}
r.sum(attr)
{% endapibody %}

Compute the sum of the given field in the group.

__Example:__ How many enemies have been vanquished by heroes at each strength level?

```py
r.table('marvel').group_by('strength', r.sum('enemiesVanquished')).run(conn)
```


## [avg](avg/) ##

{% apibody %}
r.avg(attr)
{% endapibody %}

Compute the average value of the given attribute for the group.

__Example:__ What's the average agility of heroes at each strength level?

```py
r.table('marvel').group_by('strength', r.avg('agility')).run(conn)
```



{% endapisection %}


{% apisection Document manipulation%}

## [row](row/) ##

{% apibody %}
r.row &rarr; value
{% endapibody %}

Returns the currently visited document.

__Example:__ Get all users whose age is greater than 5.

```py
r.table('users').filter(r.row['age'] > 5).run(conn)
```

[Read more about this command &rarr;](row/)


## [pluck](pluck/) ##

{% apibody %}
sequence.pluck([selector1, selector2...]) &rarr; stream
array.pluck([selector1, selector2...]) &rarr; array
object.pluck([selector1, selector2...]) &rarr; object
singleSelection.pluck([selector1, selector2...]) &rarr; object
{% endapibody %}

Plucks out one or more attributes from either an object or a sequence of objects
(projection).

__Example:__ We just need information about IronMan's reactor and not the rest of the
document.

```py
r.table('marvel').get('IronMan').pluck('reactorState', 'reactorPower').run(conn)
```

[Read more about this command &rarr;](pluck/)


## [without](without/) ##

{% apibody %}
sequence.without([selector1, selector2...]) &rarr; stream
array.without([selector1, selector2...]) &rarr; array
singleSelection.without([selector1, selector2...]) &rarr; object
object.without([selector1, selector2...]) &rarr; object
{% endapibody %}

The opposite of pluck; takes an object or a sequence of objects, and returns them with
the specified paths removed.

__Example:__ Since we don't need it for this computation we'll save bandwidth and leave
out the list of IronMan's romantic conquests.

```py
r.table('marvel').get('IronMan').without('personalVictoriesList').run(conn)
```

[Read more about this command &rarr;](without/)

## [merge](merge/) ##

{% apibody %}
singleSelection.merge(object) &rarr; object
object.merge(object) &rarr; object
sequence.merge(object) &rarr; stream
array.merge(object) &rarr; array
{% endapibody %}

Merge two objects together to construct a new object with properties from both. Gives preference to attributes from other when there is a conflict.

__Example:__ Equip IronMan for battle.

```py
r.table('marvel').get('IronMan').merge(
    r.table('loadouts').get('alienInvasionKit')
).run(conn)
```

[Read more about this command &rarr;](merge/)

## [append](append/) ##

{% apibody %}
array.append(value) &rarr; array
{% endapibody %}

Append a value to an array.

__Example:__ Retrieve Iron Man's equipment list with the addition of some new boots.

```py
r.table('marvel').get('IronMan')['equipment'].append('newBoots').run(conn)
```


## [prepend](prepend/) ##

{% apibody %}
array.prepend(value) &rarr; array
{% endapibody %}

Prepend a value to an array.

__Example:__ Retrieve Iron Man's equipment list with the addition of some new boots.

```py
r.table('marvel').get('IronMan')['equipment'].prepend('newBoots').run(conn)
```


## [difference](difference/) ##

{% apibody %}
array.difference(array) &rarr; array
{% endapibody %}

Remove the elements of one array from another array.

__Example:__ Retrieve Iron Man's equipment list without boots.

```py
r.table('marvel').get('IronMan')['equipment'].difference(['Boots']).run(conn)
```


## [set_insert](set_insert/) ##

{% apibody %}
array.set_insert(value) &rarr; array
{% endapibody %}

Add a value to an array and return it as a set (an array with distinct values).

__Example:__ Retrieve Iron Man's equipment list with the addition of some new boots.

```py
r.table('marvel').get('IronMan')['equipment'].set_insert('newBoots').run(conn)
```


## [set_union](set_union/) ##

{% apibody %}
array.set_union(array) &rarr; array
{% endapibody %}

Add a several values to an array and return it as a set (an array with distinct values).

__Example:__ Retrieve Iron Man's equipment list with the addition of some new boots and an arc reactor.

```py
r.table('marvel').get('IronMan')['equipment'].set_union(['newBoots', 'arc_reactor']).run(conn)
```


## [set_intersection](set_intersection/) ##

{% apibody %}
array.set_intersection(array) &rarr; array
{% endapibody %}

Intersect two arrays returning values that occur in both of them as a set (an array with
distinct values).

__Example:__ Check which pieces of equipment Iron Man has from a fixed list.

```py
r.table('marvel').get('IronMan')['equipment'].set_intersection(['newBoots', 'arc_reactor']).run(conn)
```


## [set_difference](set_difference/) ##

{% apibody %}
array.set_difference(array) &rarr; array
{% endapibody %}

Remove the elements of one array from another and return them as a set (an array with
distinct values).

__Example:__ Check which pieces of equipment Iron Man has, excluding a fixed list.

```py
r.table('marvel').get('IronMan')['equipment'].set_difference(['newBoots', 'arc_reactor']).run(conn)
```


## [\[\]](get_field/) ##

{% apibody %}
sequence[attr] &rarr; sequence
singleSelection[attr] &rarr; value
object[attr] &rarr; value
{% endapibody %}

Get a single field from an object. If called on a sequence, gets that field from every
object in the sequence, skipping objects that lack it.

__Example:__ What was Iron Man's first appearance in a comic?

```py
r.table('marvel').get('IronMan')['firstAppearance'].run(conn)
```


## [has_fields](has_fields/) ##

{% apibody %}
sequence.has_fields([selector1, selector2...]) &rarr; stream
array.has_fields([selector1, selector2...]) &rarr; array
singleSelection.has_fields([selector1, selector2...]) &rarr; boolean
object.has_fields([selector1, selector2...]) &rarr; boolean
{% endapibody %}

Test if an object has all of the specified fields. An object has a field if it has the
specified key and that key maps to a non-null value. For instance, the object
`{'a':1,'b':2,'c': None}` has the fields `a` and `b`.

__Example:__ Which heroes are married?

```py
r.table('marvel').has_fields('spouse').run(conn)
```

[Read more about this command &rarr;](has_fields/)


## [insert_at](insert_at/) ##

{% apibody %}
array.insert_at(index, value) &rarr; array
{% endapibody %}

Insert a value in to an array at a given index. Returns the modified array.

__Example:__ Hulk decides to join the avengers.

```py
r.expr(["Iron Man", "Spider-Man"]).insert_at(1, "Hulk").run(conn)
```


## [splice_at](splice_at/) ##

{% apibody %}
array.splice_at(index, array) &rarr; array
{% endapibody %}

Insert several values in to an array at a given index. Returns the modified array.

__Example:__ Hulk and Thor decide to join the avengers.

```py
r.expr(["Iron Man", "Spider-Man"]).splice_at(1, ["Hulk", "Thor"]).run(conn)
```


## [delete_at](delete_at/) ##

{% apibody %}
array.delete_at(index [,endIndex]) &rarr; array
{% endapibody %}

Remove an element from an array at a given index. Returns the modified array.

__Example:__ Hulk decides to leave the avengers.

```py
r.expr(["Iron Man", "Hulk", "Spider-Man"]).delete_at(1).run(conn)
```

[Read more about this command &rarr;](delete_at/)


## [change_at](change_at/) ##

{% apibody %}
array.change_at(index, value) &rarr; array
{% endapibody %}

Change a value in an array at a given index. Returns the modified array.

__Example:__ Bruce Banner hulks out.

```py
r.expr(["Iron Man", "Bruce", "Spider-Man"]).change_at(1, "Hulk").run(conn)
```

## [keys](keys/) ##

{% apibody %}
singleSelection.keys() &rarr; array
object.keys() &rarr; array
{% endapibody %}

Return an array containing all of the object's keys.

__Example:__ Get all the keys of a row.

```py
r.table('marvel').get('ironman').keys().run(conn)
```


{% endapisection %}


{% apisection String manipulation%}
These commands provide string operators.

## [match](match/) ##

{% apibody %}
string.match(regexp) &rarr; array
{% endapibody %}

Match against a regular expression. Returns a match object containing the matched string,
that string's start/end position, and the capture groups. Accepts RE2 syntax
([https://code.google.com/p/re2/wiki/Syntax](https://code.google.com/p/re2/wiki/Syntax)).
You can enable case-insensitive matching by prefixing the regular expression with
`(?i)`. (See linked RE2 documentation for more flags.)

__Example:__ Get all users whose name starts with A.

```py
r.table('users').filter(lambda row:row['name'].match("^A")).run(conn)
```

[Read more about this command &rarr;](match/)


{% endapisection %}


{% apisection Math and logic%}

## [+](add/) ##

{% apibody %}
number + number &rarr; number
string + string &rarr; string
array + array &rarr; array
time + number &rarr; time
{% endapibody %}

Sum two numbers, concatenate two strings, or concatenate 2 arrays.

__Example:__ It's as easy as 2 + 2 = 4.

```py
(r.expr(2) + 2).run(conn)
```

[Read more about this command &rarr;](add/)


## [-](sub/) ##

{% apibody %}
number - number &rarr; number
time - time &rarr; number
time - number &rarr; time
{% endapibody %}

Subtract two numbers.

__Example:__ It's as easy as 2 - 2 = 0.

```py
(r.expr(2) - 2).run(conn)
```

[Read more about this command &rarr;](sub/)


## [*](mul/) ##

{% apibody %}
number * number &rarr; number
array * number &rarr; array
{% endapibody %}

Multiply two numbers, or make a periodic array.

__Example:__ It's as easy as 2 * 2 = 4.

```py
(r.expr(2) * 2).run(conn)
```

[Read more about this command &rarr;](mul/)

## [/](div/) ##

{% apibody %}
number / number &rarr; number
{% endapibody %}

Divide two numbers.

__Example:__ It's as easy as 2 / 2 = 1.

```py
(r.expr(2) / 2).run(conn)
```



## [%](mod/) ##

{% apibody %}
number % number &rarr; number
{% endapibody %}

Find the remainder when dividing two numbers.

__Example:__ It's as easy as 2 % 2 = 0.

```py
(r.expr(2) % 2).run(conn)
```

## [&](and/) ##

{% apibody %}
bool & bool &rarr; bool
{% endapibody %}

Compute the logical and of two values.

__Example:__ True and false anded is false?

```py
(r.expr(True) & False).run(conn)
```


## [|](or/) ##

{% apibody %}
bool | bool &rarr; bool
{% endapibody %}

Compute the logical or of two values.

__Example:__ True or false ored is true?

```py
(r.expr(True) | False).run(conn)
```


## [==](eq/) ##

{% apibody %}
value == value &rarr; bool
{% endapibody %}

Test if two values are equal.

__Example:__ Does 2 equal 2?

```py
(r.expr(2) == 2).run(conn)
```


## [!=](ne/) ##

{% apibody %}
value != value &rarr; bool
{% endapibody %}

Test if two values are not equal.

__Example:__ Does 2 not equal 2?

```py
(r.expr(2) != 2).run(conn)
```


## [>](gt/) ##

{% apibody %}
value > value &rarr; bool
{% endapibody %}

Test if the first value is greater than other.

__Example:__ Is 2 greater than 2?

```py
(r.expr(2) > 2).run(conn)
```

## [>=](ge/) ##

{% apibody %}
value >= value &rarr; bool
{% endapibody %}

Test if the first value is greater than or equal to other.

__Example:__ Is 2 greater than or equal to 2?

```py
(r.expr(2) >= 2).run(conn)
```

## [<](lt/) ##

{% apibody %}
value < value &rarr; bool
{% endapibody %}

Test if the first value is less than other.

__Example:__ Is 2 less than 2?

```py
(r.expr(2) < 2).run(conn)
```

## [<=](le/) ##

{% apibody %}
value <= value &rarr; bool
{% endapibody %}

Test if the first value is less than or equal to other.

__Example:__ Is 2 less than or equal to 2?

```py
(r.expr(2) <= 2).run(conn)
```


## [~](not/) ##

{% apibody %}
~bool &rarr; bool
bool.not_() &rarr; bool
{% endapibody %}
Compute the logical inverse (not).

__Example:__ Not true is false.

```py
(~r.expr(True)).run(conn)
```

[Read more about this command &rarr;](not/)


{% endapisection %}


{% apisection Dates and times%}

## [now](now/) ##

{% apibody %}
r.now() &rarr; time
{% endapibody %}

Return a time object representing the current time in UTC. The command now() is computed once when the server receives the query, so multiple instances of r.now() will always return the same time inside a query.

__Example:__ Add a new user with the time at which he subscribed.

```py
r.table("users").insert({
    "name": "John",
    "subscription_date": r.now()
}).run(conn)
```

## [time](time/) ##

{% apibody %}
r.time(year, month, day[, hour, minute, second], timezone)
    &rarr; time
{% endapibody %}

Create a time object for a specific time.

A few restrictions exist on the arguments:

- `year` is an integer between 1400 and 9,999.
- `month` is an integer between 1 and 12.
- `day` is an integer between 1 and 31.
- `hour` is an integer.
- `minutes` is an integer.
- `seconds` is a double. Its value will be rounded to three decimal places
(millisecond-precision).
- `timezone` can be `'Z'` (for UTC) or a string with the format `±[hh]:[mm]`.


__Example:__ Update the birthdate of the user "John" to November 3rd, 1986 UTC.

```py
r.table("user").get("John").update({"birthdate": r.time(1986, 11, 3, 'Z')}).run(conn)
```



## [epoch_time](epoch_time/) ##

{% apibody %}
r.epoch_time(epoch_time) &rarr; time
{% endapibody %}

Create a time object based on seconds since epoch. The first argument is a double and
will be rounded to three decimal places (millisecond-precision).

__Example:__ Update the birthdate of the user "John" to November 3rd, 1986.

```py
r.table("user").get("John").update({"birthdate": r.epoch_time(531360000)}).run(conn)
```


## [iso8601](iso8601/) ##

{% apibody %}
r.iso8601(iso8601Date[, default_timezone='']) &rarr; time
{% endapibody %}

Create a time object based on an iso8601 date-time string (e.g.
'2013-01-01T01:01:01+00:00'). We support all valid ISO 8601 formats except for week
dates. If you pass an ISO 8601 date-time without a time zone, you must specify the time
zone with the optarg `default_timezone`. Read more about the ISO 8601 format on the
Wikipedia page.


__Example:__ Update the time of John's birth.

```py
r.table("user").get("John").update({"birth": r.iso8601('1986-11-03T08:30:00-07:00')}).run(conn)
```


## [in_timezone](in_timezone/) ##

{% apibody %}
time.in_timezone(timezone) &rarr; time
{% endapibody %}

Return a new time object with a different timezone. While the time stays the same, the results returned by methods such as hours() will change since they take the timezone into account. The timezone argument has to be of the ISO 8601 format.

__Example:__ Hour of the day in San Francisco (UTC/GMT -8, without daylight saving time).

```py
r.now().in_timezone('-08:00').hours().run(conn)
```



## [timezone](timezone/) ##

{% apibody %}
time.timezone() &rarr; string
{% endapibody %}

Return the timezone of the time object.

__Example:__ Return all the users in the "-07:00" timezone.

```py
r.table("users").filter(lambda user:
    user["subscriptionDate"].timezone() == "-07:00"
)
```


## [during](during/) ##

{% apibody %}
time.during(start_time, end_time
    [, left_bound="open/closed", right_bound="open/closed"])
        &rarr; bool
{% endapibody %}

Return if a time is between two other times (by default, inclusive for the start, exclusive for the end).

__Example:__ Retrieve all the posts that were posted between December 1st, 2013 (inclusive) and December 10th, 2013 (exclusive).

```py
r.table("posts").filter(
    r.row['date'].during(r.time(2013, 12, 1), r.time(2013, 12, 10))
).run(conn)
```

[Read more about this command &rarr;](during/)



## [date](date/) ##

{% apibody %}
time.date() &rarr; time
{% endapibody %}

Return a new time object only based on the day, month and year (ie. the same day at 00:00).

__Example:__ Retrieve all the users whose birthday is today

```py
r.table("users").filter(lambda user:
    user["birthdate"].date() == r.now().date()
).run(conn)
```



## [time\_of\_day](time_of_day) ##

{% apibody %}
time.time_of_day() &rarr; number
{% endapibody %}

Return the number of seconds elapsed since the beginning of the day stored in the time object.

__Example:__ Retrieve posts that were submitted before noon.

```py
r.table("posts").filter(
    r.row["date"].time_of_day() <= 12*60*60
).run(conn)
```


## [year](year/) ##

{% apibody %}
time.year() &rarr; number
{% endapibody %}

Return the year of a time object.

__Example:__ Retrieve all the users born in 1986.

```py
r.table("users").filter(lambda user:
    user["birthdate"].year() == 1986
).run(conn)
```


## [month](month/) ##

{% apibody %}
time.month() &rarr; number
{% endapibody %}

Return the month of a time object as a number between 1 and 12. For your convenience, the terms r.january, r.february etc. are defined and map to the appropriate integer.

__Example:__ Retrieve all the users who were born in November.

```py
r.table("users").filter(
    r.row["birthdate"].month() == 11
)
```

[Read more about this command &rarr;](month/)


## [day](day/) ##

{% apibody %}
time.day() &rarr; number
{% endapibody %}

Return the day of a time object as a number between 1 and 31.

__Example:__ Return the users born on the 24th of any month.

```py
r.table("users").filter(
    r.row["birthdate"].day() == 24
)
```



## [day\_of\_week](day_of_week/) ##

{% apibody %}
time.day_of_week() &rarr; number
{% endapibody %}

Return the day of week of a time object as a number between 1 and 7 (following ISO 8601 standard). For your convenience, the terms r.monday, r.tuesday etc. are defined and map to the appropriate integer.

__Example:__ Return today's day of week.

```py
r.now().day_of_week().run(conn)
```

[Read more about this command &rarr;](day_of_week/)


## [day\_of\_year](day_of_year) ##

{% apibody %}
time.day_of_year() &rarr; number
{% endapibody %}

Return the day of the year of a time object as a number between 1 and 366 (following ISO 8601 standard).

__Example:__ Retrieve all the users who were born the first day of a year.

```py
r.table("users").filter(
    r.row["birthdate"].day_of_year() == 1
).run(conn)
```


## [hours](hours/) ##

{% apibody %}
time.hours() &rarr; number
{% endapibody %}

Return the hour in a time object as a number between 0 and 23.

__Example:__ Return all the posts submitted after midnight and before 4am.

```py
r.table("posts").filter(lambda post:
    post["date"].hours() < 4
).run(conn)
```


## [minutes](minutes/) ##

{% apibody %}
time.minutes() &rarr; number
{% endapibody %}

Return the minute in a time object as a number between 0 and 59.

__Example:__ Return all the posts submitted during the first 10 minutes of every hour.

```py
r.table("posts").filter(lambda post:
    post["date"].minutes() < 10
).run(conn)
```



## [seconds](seconds/) ##

{% apibody %}
time.seconds() &rarr; number
{% endapibody %}

Return the seconds in a time object as a number between 0 and 59.999 (double precision).

__Example:__ Return the post submitted during the first 30 seconds of every minute.

```py
r.table("posts").filter(lambda post:
    post["date"].seconds() < 30
).run(conn)
```


## [to_iso8601](to_iso8601/) ##

{% apibody %}
time.to_iso8601() &rarr; number
{% endapibody %}

Convert a time object to its iso 8601 format.

__Example:__ Return the current time in an ISO8601 format.

```py
r.now().to_iso8601()
```


## [to\_epoch\_time](to_epoch_time) ##

{% apibody %}
time.to_epoch_time() &rarr; number
{% endapibody %}

Convert a time object to its epoch time.

__Example:__ Return the current time in an ISO8601 format.

```py
r.now().to_epoch_time()
```



{% endapisection %}


{% apisection Control structures%}

## [do](do/) ##

{% apibody %}
any.do(arg [, args]*, expr) &rarr; any
{% endapibody %}

Evaluate the expr in the context of one or more value bindings.

The type of the result is the type of the value returned from expr.

__Example:__ The object(s) passed to do() can be bound to name(s). The last argument is the expression to evaluate in the context of the bindings.

```py
r.do(r.table('marvel').get('IronMan'),
    lambda ironman: ironman['name']).run(conn)
```


## [branch](branch/) ##

{% apibody %}
r.branch(test, true_branch, false_branch) &rarr; any
{% endapibody %}

Evaluate one of two control paths based on the value of an expression. branch is effectively an if renamed due to language constraints.

The type of the result is determined by the type of the branch that gets executed.

__Example:__ Return the manlier of two heroes:

```py
r.table('marvel').map(r.branch(r.row['victories'] > 100,
    r.row['name'] + ' is a superhero',
    r.row['name'] + ' is a hero')
).run(conn)
```


## [for_each](for_each/) ##

{% apibody %}
sequence.for_each(write_query) &rarr; object
{% endapibody %}

Loop over a sequence, evaluating the given write query for each element.

__Example:__ Now that our heroes have defeated their villains, we can safely remove them from the villain table.

```py
r.table('marvel').for_each(
    lambda hero: r.table('villains').get(hero['villainDefeated']).delete()
).run(conn)
```



## [error](error/) ##

{% apibody %}
r.error(message) &rarr; error
{% endapibody %}

Throw a runtime error. If called with no arguments inside the second argument to `default`, re-throw the current error.

__Example:__ Iron Man can't possibly have lost a battle:

```py
r.table('marvel').get('IronMan').do(
    lambda ironman: r.branch(ironman['victories'] < ironman['battles'],
                             r.error('impossible code path'),
                             ironman)
).run(conn)
```

## [default](default/) ##

{% apibody %}
value.default(default_value) &rarr; any
sequence.default(default_value) &rarr; any
{% endapibody %}

Handle non-existence errors. Tries to evaluate and return its first argument. If an
error related to the absence of a value is thrown in the process, or if its first
argument returns `None`, returns its second argument. (Alternatively, the second argument
may be a function which will be called with either the text of the non-existence error
or `None`.)


__Exmple:__ Suppose we want to retrieve the titles and authors of the table `posts`.
In the case where the author field is missing or `None`, we want to retrieve the string
`Anonymous`.


```py
r.table("posts").map(lambda post:
    {
        "title": post["title"],
        "author": post["author"].default("Anonymous")
    }
).run(conn)
```

[Read more about this command &rarr;](default/)

## [expr](expr/) ##

{% apibody %}
r.expr(value) &rarr; value
{% endapibody %}

Construct a ReQL JSON object from a native object.

__Example:__ Objects wrapped with `expr` can then be manipulated by ReQL API functions.

```py
r.expr({'a':'b'}).merge({'b':[1,2,3]}).run(conn)
```

## [js](js/) ##

{% apibody %}
r.js(jsString) &rarr; value
{% endapibody %}

Create a javascript expression.

__Example:__ Concatenate two strings using Javascript'

```py
r.js("'str1' + 'str2'").run(conn)
```

[Read more about this command &rarr;](js/)

## [coerce_to](coerce_to/) ##

{% apibody %}
sequence.coerce_to(type_name) &rarr; array
value.coerce_to(type_name) &rarr; string
array.coerce_to(type_name) &rarr; object
object.coerce_to(type_name) &rarr; array
{% endapibody %}

Converts a value of one type into another.

You can convert: a selection, sequence, or object into an ARRAY, an array of pairs into an OBJECT, and any DATUM into a STRING.

__Example:__ Convert a table to an array.

```py
r.table('marvel').coerce_to('array').run(conn)
```

[Read more about this command &rarr;](coerce_to/)

## [type_of](type_of) ##

{% apibody %}
any.type_of() &rarr; string
{% endapibody %}

Gets the type of a value.

__Example:__ Get the type of a string.

```py
r.expr("foo").type_of().run(conn)
```

## [info](info/) ##

{% apibody %}
any.info() &rarr; object
{% endapibody %}

Get information about a ReQL value.

__Example:__ Get information about a table such as primary key, or cache size.

```py
r.table('marvel').info().run(conn)
```

## [json](json/) ##

{% apibody %}
r.json(json_string) &rarr; value
{% endapibody %}

Parse a JSON string on the server.

__Example:__ Send an array to the server'

```py
r.json("[1,2,3]").run(conn)
```


{% endapisection %}





<|MERGE_RESOLUTION|>--- conflicted
+++ resolved
@@ -40,7 +40,6 @@
 - `auth_key`: the authentification key, by default the empty string.
 - `timeout`: timeout period for the connection to be opened, by default `20` (seconds).
 
-<<<<<<< HEAD
 If the connection cannot be established, a `RqlDriverError` exception
 will be thrown.
 
@@ -49,16 +48,6 @@
 
 ```py
 conn = r.connect(db='marvel')
-=======
-
-Create a new connection to the database server.
-
-__Example:__ Opens a new connection to the database.
-
-```py
-conn = r.connect(host="localhost", port="28015", db="marvel",
-    auth_key="hunter2")
->>>>>>> f1f7b136
 ```
 
 [Read more about this command &rarr;](connect/)
