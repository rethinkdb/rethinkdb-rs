--- conflicted
+++ resolved
@@ -13,15 +13,9 @@
 # Command syntax #
 
 {% apibody %}
-<<<<<<< HEAD
-value + value[ + value ...] &rarr; value
-time + number[ + number ...] &rarr; time
-value.add(value[, value ...]) &rarr; value
-=======
 value + value &rarr; value
 time + number &rarr; time
 value.add(value[, value, ...]) &rarr; value
->>>>>>> 863afe56
 time.add(number[, number, ...]) &rarr; time
 {% endapibody %}
 
