--- conflicted
+++ resolved
@@ -7,15 +7,9 @@
 # Command syntax #
 
 {% apibody %}
-<<<<<<< HEAD
-table.wait([wait_for='ready_for_writes', timeout=<sec>]) &rarr; object
-database.wait([wait_for='ready_for_writes', timeout=<sec>]) &rarr; object
-r.wait(table | database, [wait_for='ready_for_writes', timeout=<sec>]) &rarr; object
-=======
 table.wait([wait_for='all_replicas_ready', timeout=<sec>]) &rarr; object
 database.wait([wait_for='all_replicas_ready', timeout=<sec>]) &rarr; object
-r.wait([wait_for='all_replicas_ready', timeout=<sec>]) &rarr; object
->>>>>>> 71530ea6
+r.wait(table | database, [wait_for='all_replicas_ready', timeout=<sec>]) &rarr; object
 {% endapibody %}
 
 # Description #
@@ -24,7 +18,7 @@
 
 The `wait` command takes two optional arguments:
 
-* `wait_for`: a string indicating a table [status](/api/python/status) to wait on before returning, one of `ready_for_outdated_reads`, `ready_for_reads`, `ready_for_writes`, or `all_replicas_ready`. The default is `all_replicas_ready`. 
+* `wait_for`: a string indicating a table [status](/api/python/status) to wait on before returning, one of `ready_for_outdated_reads`, `ready_for_reads`, `ready_for_writes`, or `all_replicas_ready`. The default is `all_replicas_ready`.
 * `timeout`: a number indicating maximum time, in seconds, to wait for the table to be ready. If this value is exceeded, a `ReqlRuntimeError` will be thrown. A value of`0` means no timeout. The default is `0` (no timeout).
 
 The return value is an object consisting of a single field, `ready`. The value is an integer indicating the number of tables waited for. It will always be `1` when `wait` is called on a table, and the total number of tables when called on a database.
